# BAMI 🍜 

[![Tests](https://github.com/grimadas/python-project/workflows/Tests/badge.svg)](https://github.com/grimadas/python-project/actions?workflow=Tests)
[![Codecov](https://codecov.io/gh/grimadas/python-project/branch/master/graph/badge.svg)](https://codecov.io/gh/grimadas/python-project)

 >  BAMI is short for Base Accounting Mechanisms and Interfaces. 

The goal of BAMI is to provide system designers simple tools to build secure ledgers that store valuable information. BAMI has following properties:
* **Tamper-resistance**. BAMI achieves tamper-resistance through organizing information in a chain and by entangling information with each other.
* **Inconsistency resolution**. BAMI has tools to quickly detect delibarate forks and accidental inconsistencies (e.g., as the result of a software bug). BAMI recovers from partitions in the network while ensuring availability and eventual consistency.
* **Reconciliation and Synchronization**. All stored information is organized in groups, which we name communities. A community is identified by a public key and maintains a so-called community chain. Through a robust push-pull gossip algorithm it is guaranteed that peers will eventually received all the information within a single community.

<<<<<<< HEAD
BAMI is build with [IPv8 library](https://github.com/Tribler/py-ipv8). Check the [documentation](https://py-ipv8.readthedocs.io/en/latest/) for more details.  

# Installation
In order to build and run the project, we advise you to use `poetry` in combination with Python 3.8. To install `poetry`, follow the instructions on [their website](https://python-poetry.org/docs/#installation). Once `poetry` is installed, you can install the project dependencies by running `poetry install` in the root of the project. This will install all the dependencies in a virtual environment. You can then run the example simulation by running `example.py` located in the simulation package.

# Jupyter notebook
For this course, we provide you with instructions in the form of a Jupyter notebook. You can start the notebook by running `poetry run jupyter notebook` in the root of the project. This will open a browser window with the notebook. You can then run the cells in the notebook by pressing `Shift + Enter`.
=======
# Installation
In order to build and run the project, we advise you to use `poetry` in combination with Python 3.8. To install `poetry`, follow the instructions on [their website](https://python-poetry.org/docs/#installation). Once `poetry` is installed, you can install the project dependencies by running `poetry install` in the root of the project. This will install all the dependencies in a virtual environment. You can then run the example simulation by running `example.py` located in the simulation package.
>>>>>>> 6f7a4f1d
<|MERGE_RESOLUTION|>--- conflicted
+++ resolved
@@ -10,15 +10,7 @@
 * **Inconsistency resolution**. BAMI has tools to quickly detect delibarate forks and accidental inconsistencies (e.g., as the result of a software bug). BAMI recovers from partitions in the network while ensuring availability and eventual consistency.
 * **Reconciliation and Synchronization**. All stored information is organized in groups, which we name communities. A community is identified by a public key and maintains a so-called community chain. Through a robust push-pull gossip algorithm it is guaranteed that peers will eventually received all the information within a single community.
 
-<<<<<<< HEAD
-BAMI is build with [IPv8 library](https://github.com/Tribler/py-ipv8). Check the [documentation](https://py-ipv8.readthedocs.io/en/latest/) for more details.  
+BAMI is build with the [IPv8 library](https://github.com/Tribler/py-ipv8). Check the [documentation](https://py-ipv8.readthedocs.io/en/latest/) for more details.  
 
 # Installation
-In order to build and run the project, we advise you to use `poetry` in combination with Python 3.8. To install `poetry`, follow the instructions on [their website](https://python-poetry.org/docs/#installation). Once `poetry` is installed, you can install the project dependencies by running `poetry install` in the root of the project. This will install all the dependencies in a virtual environment. You can then run the example simulation by running `example.py` located in the simulation package.
-
-# Jupyter notebook
-For this course, we provide you with instructions in the form of a Jupyter notebook. You can start the notebook by running `poetry run jupyter notebook` in the root of the project. This will open a browser window with the notebook. You can then run the cells in the notebook by pressing `Shift + Enter`.
-=======
-# Installation
-In order to build and run the project, we advise you to use `poetry` in combination with Python 3.8. To install `poetry`, follow the instructions on [their website](https://python-poetry.org/docs/#installation). Once `poetry` is installed, you can install the project dependencies by running `poetry install` in the root of the project. This will install all the dependencies in a virtual environment. You can then run the example simulation by running `example.py` located in the simulation package.
->>>>>>> 6f7a4f1d
+In order to build and run the project, we advise you to use `poetry` in combination with Python 3.8. To install `poetry`, follow the instructions on [their website](https://python-poetry.org/docs/#installation). Once `poetry` is installed, you can install the project dependencies by running `poetry install` in the root of the project. This will install all the dependencies in a virtual environment. You can then run the example simulation by running `example.py` located in the simulation package.